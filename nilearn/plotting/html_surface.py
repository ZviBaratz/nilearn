--- conflicted
+++ resolved
@@ -127,12 +127,9 @@
 
 def view_img_on_surf(stat_map_img, surf_mesh='fsaverage5',
                      threshold=None, cmap=cm.cold_hot,
-<<<<<<< HEAD
-                     black_bg=False, vmax=None, title=None):
-=======
                      black_bg=False, vmax=None, vmin=None, symmetric_cmap=True,
-                     colorbar=True, colorbar_height=.5, colorbar_fontsize=25):
->>>>>>> 901a627c
+                     colorbar=True, colorbar_height=.5, colorbar_fontsize=25,
+                     title=None):
     """
     Insert a surface plot of a statistical map into an HTML page.
 
@@ -206,24 +203,20 @@
     stat_map_img = check_niimg_3d(stat_map_img)
     info = full_brain_info(
         volume_img=stat_map_img, mesh=surf_mesh, threshold=threshold,
-<<<<<<< HEAD
-        cmap=cmap, black_bg=black_bg, vmax=vmax)
-    if title is not None:
-        info['title'] = title
-=======
         cmap=cmap, black_bg=black_bg, vmax=vmax, vmin=vmin,
         symmetric_cmap=symmetric_cmap)
     info['colorbar'] = colorbar
     info['cbar_height'] = colorbar_height
     info['cbar_fontsize'] = colorbar_fontsize
->>>>>>> 901a627c
+    if title is not None:
+        info['title'] = title
     return _fill_html_template(info, embed_js=True)
 
 
 def view_surf(surf_mesh, surf_map=None, bg_map=None, threshold=None,
               cmap=cm.cold_hot, black_bg=False, vmax=None, vmin=None,
               symmetric_cmap=True, colorbar=True, colorbar_height=.5,
-              colorbar_fontsize=25):
+              colorbar_fontsize=25, title=None):
     """
     Insert a surface plot of a surface map into an HTML page.
 
@@ -314,14 +307,10 @@
     info = one_mesh_info(
         surf_map=surf_map, surf_mesh=surf_mesh, threshold=threshold,
         cmap=cmap, black_bg=black_bg, bg_map=bg_map,
-<<<<<<< HEAD
-        symmetric_cmap=symmetric_cmap, vmax=vmax)
-    if title is not None:
-        info['title'] = title
-=======
         symmetric_cmap=symmetric_cmap, vmax=vmax, vmin=vmin)
     info['colorbar'] = colorbar
     info['cbar_height'] = colorbar_height
     info['cbar_fontsize'] = colorbar_fontsize
->>>>>>> 901a627c
+    if title is not None:
+        info['title'] = title
     return _fill_html_template(info, embed_js=True)