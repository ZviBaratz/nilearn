--- conflicted
+++ resolved
@@ -351,8 +351,6 @@
     niimgs_img = utils.check_niimgs(niimgs)
     affine = niimgs_img.get_affine()[:3, :3]
 
-<<<<<<< HEAD
-=======
     if not np.all(mask_affine == niimgs_img.get_affine()):
         raise ValueError('Mask affine: \n%s\n is different from img affine:'
                          '\n%s' % (str(mask_affine),
@@ -362,8 +360,6 @@
         raise ValueError('Mask shape: %s is different from img shape:%s'
                          % (str(mask.shape), str(niimgs_img.shape)))
 
-    data = niimgs_img.get_data()
->>>>>>> 0874e3d9
     # All the following has been optimized for C order.
     # Time that may be lost in conversion here is regained multiple times
     # afterward, especially if smoothing is applied.
