"""
Preprocessing functions for time series.
"""
# Authors: Alexandre Abraham, Gael Varoquaux, Philippe Gervais
# License: simplified BSD

import numpy as np
from scipy import signal, stats, linalg
from sklearn.utils.fixes import qr_economic


def _standardize(signals, detrend=False, normalize=True):
    """ Center and norm a given signal (time is along first axis)

    Parameters
    ==========
    signals: numpy.ndarray
        Timeseries to standardize

    detrend: bool
        if detrending of timeseries is requested

    normalize: bool
        if True, shift timeseries to zero mean value and scale
        to unit energy (sum of squares).

    Returns
    =======
    std_signals: numpy.ndarray
        copy of signals, normalized.
    """
    if detrend:
        signals = _detrend(signals, inplace=False)
    else:
        signals = signals.copy()

    if normalize:
        # remove mean if not already detrended
        if not detrend:
            signals -= signals.mean(axis=0)

        std = np.sqrt((signals ** 2).sum(axis=0))
        std[std < np.finfo(np.float).eps] = 1.  # avoid numerical problems
        signals /= std
    return signals


def _detrend(signals, inplace=False, type="linear"):
    """Detrend columns of input array.

    Signals are supposed to be columns of `signals`.
    This function is significantly faster than scipy.signal.detrend.

    Parameters
    ==========
    signals: numpy.ndarray
        This parameter must be two-dimensional.
        Signals to detrend. A signal is a column.

    inplace: bool
        Tells if the computation must be made inplace or not (default
        False).

    type: str
        Detrending type ("linear" or "constant").
        See also scipy.signal.detrend.

    Returns
    =======
    detrended_signals: numpy.ndarray
        Detrended signals. The shape is that of 'signals'.
    """
    if not inplace:
        signals = signals.copy()

    signals -= np.mean(signals, axis=0)
    if type == "linear":
        regressor = np.arange(signals.shape[0]).astype(np.float)
        regressor -= regressor.mean()
        regressor /= np.sqrt((regressor ** 2).sum())
        signals -= np.dot(regressor, signals) * regressor[:, np.newaxis]
    return signals


def butterworth(signals, sampling_rate, low_pass=None, high_pass=None,
                order=5, copy=False, save_memory=False):
    """ Apply a low-pass, high-pass or band-pass Butterworth filter

    Apply a filter to remove signal below the `low` frequency and above the
    `high`frequency.

    Parameters
    ----------
    signals: numpy.ndarray (1D sequence or n_samples x n_sources)
        Signals to be filtered. A signal is assumed to be a column
        of `signals`.

    sampling_rate: float
        Number of samples per time unit (sample frequency)

    low_pass: float, optional
        If specified, signals above this frequency will be filtered out
        (low pass). This is -3dB cutoff frequency.

    high_pass: float, optional
        If specified, signals below this frequency will be filtered out
        (high pass). This is -3dB cutoff frequency.

    order: integer, optional
        Order of the Butterworth filter. When filtering signals, the
        filter has a decay to avoid ringing. Increasing the order
        sharpens this decay. Be aware that very high orders could lead
        to numerical instability.

    copy: bool, optional
        If False, `signals` is modified inplace, and memory consumption is
        lower than for copy=True, though computation time is higher.

    Returns
    -------
    filtered_signals: numpy.ndarray
        Signals filtered according to the parameters
    """
    if low_pass is None and high_pass is None:
        if copy:
            return signal.copy()
        else:
            return signal

    if low_pass is not None and high_pass is not None \
                            and high_pass >= low_pass:
        raise ValueError(
            "High pass cutoff frequency (%f) is greater or equal"
            "to low pass filter frequency (%f). This case is not handled "
            "by this function."
            % (high_pass, low_pass))

    nyq = sampling_rate * 0.5

    wn = None
    if low_pass is not None:
        lf = low_pass / nyq
        btype = 'low'
        wn = lf

    if high_pass is not None:
        hf = high_pass / nyq
        btype = 'high'
        wn = hf

    if low_pass is not None and high_pass is not None:
        btype = 'band'
        wn = [hf, lf]

    b, a = signal.butter(order, wn, btype=btype)
    if signals.ndim == 1:
        # 1D case
        output = signal.lfilter(b, a, signals)
        if copy:  # lfilter does a copy in all cases.
            signals = output
        else:
            signals[...] = output
    else:
        if copy:
            # No way to save memory when a copy has been requested,
            # because lfilter does out-of-place processing
            signals = signal.lfilter(b, a, signals, axis=0)
        else:
            # Lesser memory consumption, slower.
            for timeseries in signals.T:
                timeseries[:] = signal.lfilter(b, a, timeseries)
    return signals


def high_variance_confounds(series, n_confounds=10, percentile=1.,
                            detrend=True):
    """ Return confounds time series extracted from series with highest
        variance.

        Parameters
        ==========
        series: numpy.ndarray
            Timeseries. A timeseries is a column in the "series" array.
            shape (sample number, feature number)

        n_confounds: int
            Number of confounds to return

        percentile: float
            Highest-variance series percentile to keep before computing the
            singular value decomposition.
            series.shape[0] * percentile must be greater than n_confounds.

        detrend: bool
            If True, detrend timeseries before processing.

        Returns
        =======
        v: numpy.ndarray
            highest variance confounds. Shape: (samples, n_confounds)

        Notes
        ======
        This method is related to what has been published in the literature
        as 'CompCor' (Behzadi NeuroImage 2007).

        The implemented algorithm does the following:
        - compute sum of squares for each time series (no mean removal)
        - keep a given percentile of series with highest variances (percentile)
        - compute an svd of the extracted series
        - return a given number (n_confounds) of series from the svd with
          highest singular values.

        See also
        ========
        nisl.image.high_variance_confounds
    """

    # FIXME: when detrend=True, two copies of "series" are made.  Variance
    # computation below can be made chunk-by-chunk, which uses almost no
    # extra memory, and is as fast (if not faster).
    if detrend:
        series = _detrend(series)  # copy

    # Retrieve the voxels|features with highest variance

    # Compute variance without mean removal.
    var = np.copy(series)
    var **= 2
    var = var.mean(axis=0)

    var_thr = stats.scoreatpercentile(var, 100. - percentile)
    series = series[:, var > var_thr]  # extract columns (i.e. features)
    # Return the singular vectors with largest singular values
    u, _, _ = linalg.svd(series, full_matrices=False)
    u = u[:, :n_confounds].copy()
    return u


def clean(signals, detrend=True, standardize=True, confounds=None,
          low_pass=None, high_pass=None, t_r=2.5):
    """Improve SNR on masked fMRI signals.

       This function can do several things on the input signals, in
       the following order:
       - detrend
       - standardize
       - remove confounds
       - low- and high-pass filter

       Low-pass filtering improves specificity.

       High-pass filtering should be kept small, to keep some
       sensitivity.

       Filtering is only meaningful on evenly-sampled signals.

       Parameters
       ==========
       signals: numpy.ndarray
           Timeseries. Must have shape (instant number, features number).
           This array is not modified.

<<<<<<< HEAD
       confounds (numpy.ndarray or basestring, or list of)
           Confounds signals. In the case of an numpy.ndarray, shape must be
           (instant number, confound number). The number of time instants in
           signals and confounds must be identical
           (i.e. signals.shape[0] == confounds.shape[0])
           For convenience, it is also allowed to pass the path of a csv file,
           possibly with a one-line header, containing confounds signals as
           columns.
=======
       confounds: numpy.ndarray or str
           Confounds timeseries. Shape muse be
           (instant number, confound number). The number of time
           instants in signals and confounds must be identical
           (i.e. signals.shape[0] == confounds.shape[0]).
           If a string is provided, it is assumed to be the name of a csv file
           containing signals as columns, with an optional one-line header.
>>>>>>> facb0e41

       t_r: float
           Repetition time, in second (sampling period).

       low_pass, high_pass: float
           Respectively low and high cutoff frequencies, in Hertz.

       detrend: bool
           If detrending should be applied on timeseries (before
           confound removal)

<<<<<<< HEAD
       standardize (boolean)
           If True, returned signals are set to unit variance.
=======
       standardize: bool
           If variances should be set to one and mean to zero for
           all timeseries (before confound removal)
>>>>>>> facb0e41

       Returns
       =======
       cleaned_signals: numpy.ndarray
           Input signals, cleaned. Same shape as `signals`.

       Notes
       =====
       Confounds removal is based on a projection on the orthogonal
       of the signal space. See `Friston, K. J., A. P. Holmes,
       K. J. Worsley, J.-P. Poline, C. D. Frith, et R. S. J. Frackowiak.
       "Statistical Parametric Maps in Functional Imaging: A General
       Linear Approach". Human Brain Mapping 2, no 4 (1994): 189-210.
       <http://dx.doi.org/10.1002/hbm.460020402>`_
    """

    # Standardize / detrend
    normalize = False
    if confounds is not None:
        # If confounds are to be removed, then force normalization to improve
        # matrix conditioning.
        normalize = True
    signals = _standardize(signals, normalize=normalize, detrend=detrend)

    # Remove confounds
    if confounds is not None:
        if isinstance(confounds, basestring):
            filename = confounds
            confounds = np.genfromtxt(filename)
            if np.isnan(confounds.flat[0]):
                # There may be a header
                if np.version.short_version >= '1.4.0':
                    confounds = np.genfromtxt(filename, skip_header=1)
                else:
                    confounds = np.genfromtxt(filename, skiprows=1)
        # Restrict the signal to the orthogonal of the confounds
        confounds = np.atleast_2d(confounds)
        confounds = _standardize(confounds, normalize=True, detrend=detrend)
        Q = qr_economic(confounds)[0]
        signals -= np.dot(Q, np.dot(Q.T, signals))

    if low_pass is not None or high_pass is not None:
        signals = butterworth(signals, sampling_rate=1. / t_r,
                              low_pass=low_pass, high_pass=high_pass)

    if standardize:
        signals = _standardize(signals, normalize=True, detrend=False)
        signals *= np.sqrt(signals.shape[0])  # for unit variance

    return signals<|MERGE_RESOLUTION|>--- conflicted
+++ resolved
@@ -261,16 +261,6 @@
            Timeseries. Must have shape (instant number, features number).
            This array is not modified.
 
-<<<<<<< HEAD
-       confounds (numpy.ndarray or basestring, or list of)
-           Confounds signals. In the case of an numpy.ndarray, shape must be
-           (instant number, confound number). The number of time instants in
-           signals and confounds must be identical
-           (i.e. signals.shape[0] == confounds.shape[0])
-           For convenience, it is also allowed to pass the path of a csv file,
-           possibly with a one-line header, containing confounds signals as
-           columns.
-=======
        confounds: numpy.ndarray or str
            Confounds timeseries. Shape muse be
            (instant number, confound number). The number of time
@@ -278,7 +268,6 @@
            (i.e. signals.shape[0] == confounds.shape[0]).
            If a string is provided, it is assumed to be the name of a csv file
            containing signals as columns, with an optional one-line header.
->>>>>>> facb0e41
 
        t_r: float
            Repetition time, in second (sampling period).
@@ -290,14 +279,8 @@
            If detrending should be applied on timeseries (before
            confound removal)
 
-<<<<<<< HEAD
-       standardize (boolean)
+       standardize: bool
            If True, returned signals are set to unit variance.
-=======
-       standardize: bool
-           If variances should be set to one and mean to zero for
-           all timeseries (before confound removal)
->>>>>>> facb0e41
 
        Returns
        =======
