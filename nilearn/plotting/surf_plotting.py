--- conflicted
+++ resolved
@@ -342,7 +342,8 @@
     hemi : {'left', 'right'}, default is 'left'
         Hemispere to display.
 
-    view: {'lateral', 'medial', 'dorsal', 'ventral', 'anterior', 'posterior'}, default is 'lateral'
+    view: {'lateral', 'medial', 'dorsal', 'ventral', 'anterior', 'posterior'},
+        default is 'lateral'
         View of the surface that is rendered.
 
     threshold : a number or None, default is None
@@ -416,9 +417,9 @@
     display = plot_surf(
         surf_mesh, surf_map=stat_map, bg_map=bg_map, hemi=hemi, view=view,
         avg_method='mean', threshold=threshold, cmap=cmap, colorbar=colorbar,
-        alpha=alpha, bg_on_data=bg_on_data, darkness=darkness, vmax=vmax, vmin=vmin,
-        title=title, output_file=output_file, axes=axes, figure=figure,
-        cbar_vmin=cbar_vmin, cbar_vmax=cbar_vmax, **kwargs)
+        alpha=alpha, bg_on_data=bg_on_data, darkness=darkness, vmax=vmax,
+        vmin=vmin, title=title, output_file=output_file, axes=axes,
+        figure=figure, cbar_vmin=cbar_vmin, cbar_vmax=cbar_vmax, **kwargs)
 
     return display
 
@@ -462,15 +463,11 @@
         default is 'lateral'
         View of the surface that is rendered.
 
-<<<<<<< HEAD
     threshold: a number or None
         default is 1e-14 to threshold regions that are labelled 0. If you want
         to use 0 as a label, set threshold to None.
 
-    cmap : matplotlib colormap str or colormap object, default 'coolwarm'
-=======
     cmap : matplotlib colormap str or colormap object, default 'gist_ncar'
->>>>>>> 3554aa48
         To use for plotting of the rois. Either a string which is a name
         of a matplotlib colormap, or a matplotlib colormap object.
 
